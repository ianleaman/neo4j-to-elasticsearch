--- conflicted
+++ resolved
@@ -43,41 +43,10 @@
 public abstract class Mapping implements MappingDefinition {
     private static final Log LOG = LoggerFactory.getLogger(Mapping.class);
 
-    private final String keyProperty;
-    private final String index;
+    protected String keyProperty;
+    protected String index;
+    
     protected final ObjectMapper mapper = new ObjectMapper();
-
-    /**
-     * @param index       ElasticSearch index name. Must not be <code>null</code> or empty.
-     * @param keyProperty name of the node property that serves as the key, under which the node will be indexed in Elasticsearch. Must not be <code>null</code> or empty.
-     * @param name        name of the mapping to use to convert Neo4j node/relationships to ElasticSearch documents.
-     * @return mapping instance
-     */
-    public static Mapping getMapping(String index, String keyProperty, String name) {
-        hasLength(index);
-        hasLength(keyProperty);
-
-        if (name.equals("default")) {
-<<<<<<< HEAD
-            return new DefaultMapping(index, keyProperty);
-        } else if (name.equals("simple")) {
-            return new SimpleMapping(index, keyProperty);
-        } else if (name.equals("advanced")) {
-            return new AdvancedMapping(index, keyProperty);
-=======
-            return DefaultMapping.getNewInstance();
->>>>>>> 3db34213
-        }
-
-        try {
-            return (Mapping) Mapping.class.getClassLoader()
-                    .loadClass(Mapping.class.getPackage().getName() + "." + name)
-                    .getConstructor(String.class, String.class)
-                    .newInstance(index, keyProperty);
-        } catch (Exception e) {
-            throw new RuntimeException("Could not instantiate Mapping \"" + name + "\"", e);
-        }
-    }
 
     /**
      *
@@ -93,8 +62,6 @@
     }
 
     public Mapping() {
-        this.index = "neo4j-index";
-        this.keyProperty = "uuid";
     }
 
     /**
@@ -260,6 +227,4 @@
     protected abstract List<BulkableAction<? extends JestResult>> deleteRelationship(RelationshipRepresentation relationship);
 
     public abstract <T extends PropertyContainer> String getIndexFor(Class<T> searchedType);
-
-    protected abstract String getKeyProperty();
 }